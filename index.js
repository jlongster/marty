var _ = require('underscore');
var state = require('./lib/state');
var create = require('./lib/create');

var Marty = _.extend({
<<<<<<< HEAD
  version: '0.6.0'
=======
  version: '0.6.4',
  getAction: getAction,
  Diagnostics: Diagnostics,
  ActionPayload: ActionPayload,
  Dispatcher: Dispatcher.getCurrent(),
  Stores: {
    Actions: ActionStore
  }
>>>>>>> 3dbbd1f9
}, state, create);

module.exports = Marty;<|MERGE_RESOLUTION|>--- conflicted
+++ resolved
@@ -3,18 +3,7 @@
 var create = require('./lib/create');
 
 var Marty = _.extend({
-<<<<<<< HEAD
-  version: '0.6.0'
-=======
   version: '0.6.4',
-  getAction: getAction,
-  Diagnostics: Diagnostics,
-  ActionPayload: ActionPayload,
-  Dispatcher: Dispatcher.getCurrent(),
-  Stores: {
-    Actions: ActionStore
-  }
->>>>>>> 3dbbd1f9
 }, state, create);
 
 module.exports = Marty;