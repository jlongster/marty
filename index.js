var create = require('./lib/create');
var _ = require('./lib/utils/tinydash');
var Dispatcher = require('./lib/dispatcher');
<<<<<<< HEAD
var Diagnostics = require('./lib/diagnostics');
var package = JSON.parse(fs.readFileSync(__dirname + '/package.json'), 'utf-8');

var Marty = _.extend({
  version: package.version,
  dispatcher: new Dispatcher(),
  diagnostics: Diagnostics
=======
var constants = require('./lib/internalConstants');

var Marty = _.extend({
  constants: constants,
  dispatcher: new Dispatcher()
>>>>>>> 0ee4c307
}, create);

module.exports = Marty;<|MERGE_RESOLUTION|>--- conflicted
+++ resolved
@@ -1,21 +1,13 @@
 var create = require('./lib/create');
 var _ = require('./lib/utils/tinydash');
 var Dispatcher = require('./lib/dispatcher');
-<<<<<<< HEAD
 var Diagnostics = require('./lib/diagnostics');
-var package = JSON.parse(fs.readFileSync(__dirname + '/package.json'), 'utf-8');
-
-var Marty = _.extend({
-  version: package.version,
-  dispatcher: new Dispatcher(),
-  diagnostics: Diagnostics
-=======
 var constants = require('./lib/internalConstants');
 
 var Marty = _.extend({
   constants: constants,
-  dispatcher: new Dispatcher()
->>>>>>> 0ee4c307
+  Diagnostics: Diagnostics,
+  dispatcher: new Dispatcher(),
 }, create);
 
 module.exports = Marty;