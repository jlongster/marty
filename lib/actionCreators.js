<<<<<<< HEAD
var _ = require('lodash');
var Diagnostics = require('./diagnostics');
=======
var Action = require('./action');
var _ = require('./utils/tinydash');
var actionSources = require('./internalConstants').actionSources;
>>>>>>> 0ee4c307

function ActionCreators(options) {
  options || (options = {});

  _.extend(this, functions(this, options));

  this.dispatch = dispatchAction;
  this.dispatchViewAction = dispatchViewAction;
  this.dispatchServerAction = dispatchServerAction;

  this.initialize.apply(this, arguments);

<<<<<<< HEAD
  function dispatch(actionType) {
    var dataFlow = this.__dataFlow;

    var action = {
      dataFlow: dataFlow,
      actionType: actionType,
      arguments: _.rest(arguments),
    };

    if (dataFlow) {
      dataFlow.payload = _.omit(action, 'dataFlow');
    }

    options.dispatcher.dispatch(action);
  }

  function functions(actionCreator, options) {
    if (shouldTrace()) {
      return traceFunctions(actionCreator, options, 'ActionCreator');
    }

    return options;
  }

  function shouldTrace() {
    return options.trace || _.isUndefined(options.trace);
  }

  function traceFunctions(actionCreator, functions) {
    _.each(functions, function (func, name) {
      if (!_.isFunction(func)) {
        return;
      }

      functions[name] = function () {
        var context = this;
        var dataFlow = context.__dataFlow || Diagnostics.createDataFlow({
          instigator: {
            name: actionCreator.name,
            type: 'ActionCreator',
            action: name,
            arguments: arguments
          }
        });

        if (!context.__dataFlow) {
          context = _.extend({
            '__dataFlow': dataFlow
          }, actionCreator);
        }

        return func.apply(context, arguments);
      };
    });

    return functions;
=======
  function dispatchViewAction(actionType) {
    return dispatch(actionType, actionArguments(arguments), actionSources.VIEW);
  }

  function dispatchServerAction(actionType) {
    return dispatch(actionType, actionArguments(arguments), actionSources.SERVER);
  }

  function dispatchAction(actionType) {
    return dispatch(actionType, actionArguments(arguments));
  }

  function actionArguments(args) {
    args = _.toArray(args);
    args.shift();
    return args;
  }

  function dispatch(actionType, args, source) {
    var action = new Action(actionType, args, source);

    options.dispatcher.dispatch(action);

    return action;
>>>>>>> 0ee4c307
  }
}

ActionCreators.prototype = {
  initialize: function () { }
};

module.exports = ActionCreators;<|MERGE_RESOLUTION|>--- conflicted
+++ resolved
@@ -1,11 +1,7 @@
-<<<<<<< HEAD
-var _ = require('lodash');
-var Diagnostics = require('./diagnostics');
-=======
 var Action = require('./action');
 var _ = require('./utils/tinydash');
+var Diagnostics = require('./diagnostics');
 var actionSources = require('./internalConstants').actionSources;
->>>>>>> 0ee4c307
 
 function ActionCreators(options) {
   options || (options = {});
@@ -15,25 +11,6 @@
   this.dispatch = dispatchAction;
   this.dispatchViewAction = dispatchViewAction;
   this.dispatchServerAction = dispatchServerAction;
-
-  this.initialize.apply(this, arguments);
-
-<<<<<<< HEAD
-  function dispatch(actionType) {
-    var dataFlow = this.__dataFlow;
-
-    var action = {
-      dataFlow: dataFlow,
-      actionType: actionType,
-      arguments: _.rest(arguments),
-    };
-
-    if (dataFlow) {
-      dataFlow.payload = _.omit(action, 'dataFlow');
-    }
-
-    options.dispatcher.dispatch(action);
-  }
 
   function functions(actionCreator, options) {
     if (shouldTrace()) {
@@ -75,7 +52,8 @@
     });
 
     return functions;
-=======
+  }
+
   function dispatchViewAction(actionType) {
     return dispatch(actionType, actionArguments(arguments), actionSources.VIEW);
   }
@@ -95,17 +73,12 @@
   }
 
   function dispatch(actionType, args, source) {
-    var action = new Action(actionType, args, source);
+    var action = new Action(actionType, args, source, this.__dataFlow);
 
     options.dispatcher.dispatch(action);
 
     return action;
->>>>>>> 0ee4c307
   }
 }
 
-ActionCreators.prototype = {
-  initialize: function () { }
-};
-
 module.exports = ActionCreators;