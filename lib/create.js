--- conflicted
+++ resolved
@@ -49,7 +49,6 @@
   return store;
 }
 
-<<<<<<< HEAD
 function onStoreChanged() {
   var args = _.toArray(arguments);
 
@@ -58,12 +57,6 @@
   emitter.emit.apply(emitter, args);
 }
 
-function createHttpAPI(options) {
-  return new HttpAPI(defaults(this, options));
-}
-
-=======
->>>>>>> ea0ec3da
 function createConstants(obj) {
   return constants(obj);
 }
