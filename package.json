--- conflicted
+++ resolved
@@ -44,9 +44,6 @@
     "reactify": "^0.14.0",
     "sinon": "^1.10.3",
     "sinon-chai": "^2.5.0",
-<<<<<<< HEAD
-    "uglify-js": "^2.4.15"
-=======
     "uglify-js": "^2.4.15",
     "react": "^0.12.0",
     "karma-sauce-launcher": "^0.2.10",
@@ -59,7 +56,6 @@
     "envify": "^3.2.0",
     "jquery": "^2.1.1",
     "react-router": "^0.11.4"
->>>>>>> 0e10dcb5
   },
   "author": "James Hollingworth",
   "licenses": [
