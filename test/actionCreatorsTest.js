var sinon = require('sinon');
var expect = require('chai').expect;
var DataFlowStore = require('./lib/dataFlowStore');
var ActionCreators = require('../lib/actionCreators');

describe('ActionCreators', function () {
  var actionCreators, dispatcher, testConstant = 'TEST';

  beforeEach(function () {
    dispatcher = {
      dispatch: sinon.spy()
    };

    actionCreators = new ActionCreators({
      trace: false,
      dispatcher: dispatcher,
      initialize: sinon.spy(),
      test: function (message) {
        this.dispatch(testConstant, message);
      }
    });
  });

  it('should call initialize once', function () {
    expect(actionCreators.initialize).to.have.been.calledOnce;
  });

  describe('#mixins', function () {
    it('should allow you to mixin object literals');
  });

  describe('#dispatch()', function () {
    var message = 'Hello World';

    beforeEach(function () {
      actionCreators.test(message);
    });

    it('should call dispatcher#dispatch', function () {
      expect(dispatcher.dispatch).to.have.been.calledOnce;
    });

    it('should pass the action type and data to the dispatcher', function () {
      expect(dispatcher.dispatch).to.have.been.calledOnce;
    });
  });

<<<<<<< HEAD
  describe('tracing', function () {
    var Marty = require('../index');
    var dataFlows, actionType, foo, store;

    beforeEach(function () {
      foo = {bar: 'baz'};
      actionType = 'RECEIVE_FOO';
      dataFlows = new DataFlowStore();
      store = Marty.createStore({
        name: 'Foo Store',
        handlers: {
          receiveFoo: actionType
        },
        receiveFoo: function (foo) {
          this.state.concat([foo]);
          this.hasChanged();
        },
        getInitialState: function () {
          return [];
        }
      });
      actionCreators = Marty.createActionCreators({
        name: 'FooActions',
        addFoo: function (foo) {
          this.dispatch(actionType, foo);
        }
      });
    });

    afterEach(function () {
      dataFlows.dispose();
    });

    describe('when I create an action', function () {
      var first;

      beforeEach(function () {
        actionCreators.addFoo(foo);
        first = dataFlows.first;
      });

      it.only('should trace all function calls', function () {
        console.log(require('util').inspect(first.toJSON(), { depth: null, colors: true }));
        expect(first.toJSON()).to.eql({
          instigator: {
            name: actionCreators.name,
            type: 'ActionCreator',
            action: 'addFoo',
            arguments: [foo]
          },
          payload: {
            actionType: actionType,
            arguments: [foo]
          },
          handlers: [{
            name: store.name,
            type: 'Store',
            action: 'receiveFoo',
            state: {
              before: [],
              after: [foo]
            },
            updateComponents: []
          }]
        });
      });
    });
=======
  describe('#dispatchViewAction()', function () {
    it('should dispatch the action');
    it('should set the view source to being VIEW');
  });

  describe('#dispatchServerAction()', function () {
    it('should dispatch the action');
    it('should set the view source to being SERVER');
>>>>>>> 0ee4c307
  });
});<|MERGE_RESOLUTION|>--- conflicted
+++ resolved
@@ -21,10 +21,6 @@
     });
   });
 
-  it('should call initialize once', function () {
-    expect(actionCreators.initialize).to.have.been.calledOnce;
-  });
-
   describe('#mixins', function () {
     it('should allow you to mixin object literals');
   });
@@ -45,8 +41,7 @@
     });
   });
 
-<<<<<<< HEAD
-  describe('tracing', function () {
+  xdescribe('tracing', function () {
     var Marty = require('../index');
     var dataFlows, actionType, foo, store;
 
@@ -87,7 +82,7 @@
         first = dataFlows.first;
       });
 
-      it.only('should trace all function calls', function () {
+      it('should trace all function calls', function () {
         console.log(require('util').inspect(first.toJSON(), { depth: null, colors: true }));
         expect(first.toJSON()).to.eql({
           instigator: {
@@ -113,7 +108,8 @@
         });
       });
     });
-=======
+  });
+
   describe('#dispatchViewAction()', function () {
     it('should dispatch the action');
     it('should set the view source to being VIEW');
@@ -122,6 +118,5 @@
   describe('#dispatchServerAction()', function () {
     it('should dispatch the action');
     it('should set the view source to being SERVER');
->>>>>>> 0ee4c307
   });
 });